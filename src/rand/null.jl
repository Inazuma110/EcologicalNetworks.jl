--- conflicted
+++ resolved
@@ -24,36 +24,8 @@
 
 Given a network `N`, `null3(N)` returns a matrix with the same dimensions,
 where every interaction happens with a probability equal to the out-degree
-<<<<<<< HEAD
-(number of successors) of each species, divided by the total number of possible
-successors.
-
-Note that this does not guarantee that the network is not degenerate, so the
-output of this analysis *should* be filtered using `isdegenerate`, or passed to
-`simplify`. The output of this approach is *always* a probabilistic network of
-the same partiteness as the original network.
-
-#### References
-
-Poisot, T., Stanko, M., Miklisová, D., Morand, S., 2013. Facultative and
-obligate parasite communities exhibit different network properties. Parasitology
-140, 1340–1345. https://doi.org/10.1017/S0031182013000851
-"""
-function null3out(N::BinaryNetwork)
-  return linearfilter(N; α=[0.0, 1.0, 0.0, 0.0])
-end
-
-"""
-    null3in(N::BinaryNetwork)
-
-Given a network `N`, `null3in(N)` returns a matrix with the same dimensions,
-where every interaction happens with a probability equal to the in-degree
-(number of predecessors) of each species, divided by the total number of
-possible predecessors.
-=======
 (`dims=1`) or to the in-degree (`dims=2`, number of predecessors) of each
 species, divided by the total number of possible predecessors/successors.
->>>>>>> 2bd3154c
 
 Note that this does not guarantee that the network is not degenerate, so the
 output of this analysis *should* be filtered using `isdegenerate`, or passed to
