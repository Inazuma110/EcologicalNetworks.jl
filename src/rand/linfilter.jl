--- conflicted
+++ resolved
@@ -28,19 +28,12 @@
   )
 
   # Get probabilities
-<<<<<<< HEAD
-  for s1 in species(N; dims=1)
-    for s2 in species(N; dims=2)
-      t_val = α[1]*N[s1,s2] + (α[2]/m)*k_out[s1] + (α[3]/n)*k_in[s2] + α[4]/(n*m)*A
-      F[s1,s2] = max(min(t_val, one(t_val)), zero(t_val))
-=======
   for i in 1:richness(N; dims=1)
     s1 = species(N; dims=1)[i]
     for j in 1:richness(N; dims=2)
       s2 = species(N; dims=2)[j]
       t_val = α[1]*N[i,j] + (α[2]/m)*k_out[s1] + (α[3]/n)*k_in[s2] + α[4]/(n*m)*A
       F[s1,s2] = max(min(t_val, 1.0), 0.0)
->>>>>>> 78ff91e9
     end
   end
 
