--- conflicted
+++ resolved
@@ -17,15 +17,14 @@
          "orcid": "0000-0003-0903-6061"
       },
       {
-<<<<<<< HEAD
          "affiliation": "Ghent University",
          "name": "Hoebeke, Laura",
          "orcid": "0000-0003-3721-3977"
-=======
+      },
+     {
          "affiliation": "Faculty of Science, University of South Bohemia",
          "name": "Szefer, Piotr",
          "orcid": "0000-0002-7332-2516"
->>>>>>> 78ff91e9
       }
    ],
    "access_right": "open",
