--- conflicted
+++ resolved
@@ -32,14 +32,9 @@
             "Null models" => "properties/nullmodels.md",
             "Beta-diversity" => "properties/betadiversity.md",
             "Resilience" => "properties/resilience.md"
-            "Information theory" => "properties/information.md",
-<<<<<<< HEAD
-        ]
-=======
-            "Beta-diversity" => "properties/betadiversity.md"
+            "Information theory" => "properties/information.md"
         ],
         "Plots" => "plots.md"
->>>>>>> 299a5b5f
     ]
 )
 
