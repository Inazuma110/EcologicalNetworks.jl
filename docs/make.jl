push!(LOAD_PATH,"../src/")

using Documenter
using EcologicalNetworks
using Random

makedocs(
<<<<<<< HEAD
    sitename = "EcologicalNetworks",
    authors = "Timothée Poisot",
    modules = [EcologicalNetworks],
    pages = [
        "Index" => "index.md",
        "Interface" => [
            "Types" => "interface/types.md",
            "Conversions" => "interface/conversions.md",
            "Core functions" => "interface/highlevel.md"
        ],
        "Network measures" => [
            "Links" => "properties/links.md",
            "Modularity" => "properties/modularity.md",
            "Nestedness" => "properties/nestedness.md",
            "Motifs" => "properties/motifs.md",
            "Centrality and paths" => "properties/paths.md",
            "Food webs" => "properties/foodwebs.md",
            "Overlap and similarity" => "properties/overlap.md",
            "Null models" => "properties/nullmodels.md",
            "Beta-diversity" => "properties/betadiversity.md",
            "Resilience" => "properties/resilience.md"
            "Information theory" => "properties/information.md",
        ]
    ]
)
=======
         sitename = "EcologicalNetworks",
         authors = "Timothée Poisot",
         modules = [EcologicalNetworks],
         pages = [
                  "Index" => "index.md",
                  "Interface" => [
                                  "Types" => "interface/types.md",
                                  "Conversions" => "interface/conversions.md",
                                  "Core functions" => "interface/highlevel.md"
                                 ],
                  "Network measures" => [
                                         "Links" => "properties/links.md",
                                         "Modularity" => "properties/modularity.md",
                                         "Nestedness" => "properties/nestedness.md",
                                         "Motifs" => "properties/motifs.md",
                                         "Centrality and paths" => "properties/paths.md",
                                         "Overlap and similarity" => "properties/overlap.md",
                                         "Beta-diversity" => "properties/betadiversity.md",
                                         "Resilience" => "properties/resilience.md",
                                         "Information theory" => "properties/information.md"
                                        ],
                  "Random networks" => [
                                        "Null models" => "random/null.md",
                                        "Structural models" => "random/structure.md"
                                       ]
                 ]
        )
>>>>>>> 537b956a

deploydocs(
           deps   = Deps.pip("pygments", "python-markdown-math"),
           repo   = "github.com/PoisotLab/EcologicalNetworks.jl.git",
           devbranch = "master",
           push_preview = true
          )<|MERGE_RESOLUTION|>--- conflicted
+++ resolved
@@ -5,33 +5,6 @@
 using Random
 
 makedocs(
-<<<<<<< HEAD
-    sitename = "EcologicalNetworks",
-    authors = "Timothée Poisot",
-    modules = [EcologicalNetworks],
-    pages = [
-        "Index" => "index.md",
-        "Interface" => [
-            "Types" => "interface/types.md",
-            "Conversions" => "interface/conversions.md",
-            "Core functions" => "interface/highlevel.md"
-        ],
-        "Network measures" => [
-            "Links" => "properties/links.md",
-            "Modularity" => "properties/modularity.md",
-            "Nestedness" => "properties/nestedness.md",
-            "Motifs" => "properties/motifs.md",
-            "Centrality and paths" => "properties/paths.md",
-            "Food webs" => "properties/foodwebs.md",
-            "Overlap and similarity" => "properties/overlap.md",
-            "Null models" => "properties/nullmodels.md",
-            "Beta-diversity" => "properties/betadiversity.md",
-            "Resilience" => "properties/resilience.md"
-            "Information theory" => "properties/information.md",
-        ]
-    ]
-)
-=======
          sitename = "EcologicalNetworks",
          authors = "Timothée Poisot",
          modules = [EcologicalNetworks],
@@ -48,6 +21,7 @@
                                          "Nestedness" => "properties/nestedness.md",
                                          "Motifs" => "properties/motifs.md",
                                          "Centrality and paths" => "properties/paths.md",
+                                         "Food webs" => "properties/foodwebs.md",
                                          "Overlap and similarity" => "properties/overlap.md",
                                          "Beta-diversity" => "properties/betadiversity.md",
                                          "Resilience" => "properties/resilience.md",
@@ -59,7 +33,6 @@
                                        ]
                  ]
         )
->>>>>>> 537b956a
 
 deploydocs(
            deps   = Deps.pip("pygments", "python-markdown-math"),
