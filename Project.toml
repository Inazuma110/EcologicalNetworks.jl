--- conflicted
+++ resolved
@@ -16,14 +16,11 @@
 StatsBase = "2913bbd2-ae8a-5f71-8c99-4fb6c76f3a91"
 
 [compat]
-<<<<<<< HEAD
 Combinatorics = "1.0"
-=======
 Requires = "1.0"
 StatsBase = "0.33"
 DataStructures = "0.17"
 Distributions = "0.23"
->>>>>>> 4dbd98ae
 julia = "1.3"
 
 [extras]
