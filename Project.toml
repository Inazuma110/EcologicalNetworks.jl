--- conflicted
+++ resolved
@@ -16,11 +16,8 @@
 StatsBase = "2913bbd2-ae8a-5f71-8c99-4fb6c76f3a91"
 
 [compat]
-<<<<<<< HEAD
 DataStructures = "0.17"
-=======
 Distributions = "0.23"
->>>>>>> f6416456
 julia = "1.3"
 
 [extras]
