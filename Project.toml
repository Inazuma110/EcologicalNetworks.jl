name = "EcologicalNetworks"
uuid = "f03a62fe-f8ab-5b77-a061-bb599b765229"
authors = ["Timothée Poisot <timothee.poisot@umontreal.ca>"]
repo = "https://github.com/PoisotLab/EcologicalNetworks.jl"
version = "0.3.0"

[deps]
Combinatorics = "861a8166-3701-5b0c-9a16-15d98fcdc6aa"
DataStructures = "864edb3b-99cc-5e75-8d2d-829cb0a9cfe8"
DelimitedFiles = "8bb1440f-4735-579b-a4ab-409b98df4dab"
Distributions = "31c24e10-a181-5473-b8eb-7969acd0382f"
LinearAlgebra = "37e2e46d-f89d-539d-b4ee-838fcccc9c8e"
Random = "9a3f8284-a2c9-5f02-9a11-845980a1fd5c"
Requires = "ae029012-a4dd-5104-9daa-d747884805df"
Statistics = "10745b16-79ce-11e8-11f9-7d13ad32a3b2"
StatsBase = "2913bbd2-ae8a-5f71-8c99-4fb6c76f3a91"

[compat]
Combinatorics = "1.0"
<<<<<<< HEAD
DataStructures = "0.17, 0.18"
Distributions = "0.23"
=======
DataStructures = "0.17"
Distributions = "0.23, 0.24"
>>>>>>> 22c95182
Requires = "1.0"
StatsBase = "0.33"
julia = "1.3"

[extras]
Test = "8dfed614-e22c-5e08-85e1-65c5234f0b40"

[targets]
test = ["Test"]<|MERGE_RESOLUTION|>--- conflicted
+++ resolved
@@ -17,13 +17,8 @@
 
 [compat]
 Combinatorics = "1.0"
-<<<<<<< HEAD
 DataStructures = "0.17, 0.18"
-Distributions = "0.23"
-=======
-DataStructures = "0.17"
 Distributions = "0.23, 0.24"
->>>>>>> 22c95182
 Requires = "1.0"
 StatsBase = "0.33"
 julia = "1.3"
